--- conflicted
+++ resolved
@@ -134,13 +134,8 @@
                 file_id = self._db.get_file_by_path(dir_name, file_name)
                 if not file_id:
                     name = os.path.join(dir_name, file_name)
-<<<<<<< HEAD
-                    os.remove(name)
+                    # os.remove(name)
                     print(u"{} deleted".format(name))
-=======
-                    # os.remove(name)
-                    print("{} deleted".format(name))
->>>>>>> ac9695cd
 
     def index_drive_media(self):
         print('\nIndexing Drive Files ...')
